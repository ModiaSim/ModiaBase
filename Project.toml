name = "ModiaBase"
uuid = "ec7bf1ca-419d-4510-bbab-199861c55244"
authors = ["Hilding Elmqvist <Hilding.Elmqvist@Mogram.net>", "Martin Otter <Martin.Otter@dlr.de>"]
version = "0.7.3"

[deps]
DataFrames = "a93c6f00-e57d-5684-b7b6-d8193f3e46c0"
DiffRules = "b552c78f-8df3-52c6-915a-8e097449b14b"
LinearAlgebra = "37e2e46d-f89d-539d-b4ee-838fcccc9c8e"
Measurements = "eff96d63-e80a-5855-80a2-b1b0885c5ab7"
MonteCarloMeasurements = "0987c9cc-fe09-11e8-30f0-b96dd679fdca"
OrderedCollections = "bac558e1-5e72-5ebc-8fee-abe8a469f55d"
TimerOutputs = "a759f4b9-e2f1-59dc-863e-4aeb61b1ea8f"
Unitful = "1986cc42-f94f-5a68-af5c-568840ba703d"

[compat]
<<<<<<< HEAD
DataFrames = "0.22, 0.21, 0.20, 0.19"
DataStructures = "0.18, 0.17"
DiffRules = "1.0"
Measurements = "2.5, 2.4, 2.3"
MonteCarloMeasurements = "0.10"
Unitful = "1.6, 1.5, 1.4, 1.3"
julia = "1.5, 1.6"
=======
DataFrames = "1.2, 1.1, 0.22, 0.21, 0.20, 0.19"
DiffRules = "1.0"
Measurements = "2.6, 2.5, 2.4, 2.3"
MonteCarloMeasurements = "0.10, 0.9"
OrderedCollections = "1.4, 1.3"
TimerOutputs = "0.5"
Unitful = "1.6, 1.5, 1.4, 1.3"
julia = "1.6, 1.5"
>>>>>>> 0c573929
<|MERGE_RESOLUTION|>--- conflicted
+++ resolved
@@ -14,15 +14,6 @@
 Unitful = "1986cc42-f94f-5a68-af5c-568840ba703d"
 
 [compat]
-<<<<<<< HEAD
-DataFrames = "0.22, 0.21, 0.20, 0.19"
-DataStructures = "0.18, 0.17"
-DiffRules = "1.0"
-Measurements = "2.5, 2.4, 2.3"
-MonteCarloMeasurements = "0.10"
-Unitful = "1.6, 1.5, 1.4, 1.3"
-julia = "1.5, 1.6"
-=======
 DataFrames = "1.2, 1.1, 0.22, 0.21, 0.20, 0.19"
 DiffRules = "1.0"
 Measurements = "2.6, 2.5, 2.4, 2.3"
@@ -30,5 +21,4 @@
 OrderedCollections = "1.4, 1.3"
 TimerOutputs = "0.5"
 Unitful = "1.6, 1.5, 1.4, 1.3"
-julia = "1.6, 1.5"
->>>>>>> 0c573929
+julia = "1.6, 1.5"