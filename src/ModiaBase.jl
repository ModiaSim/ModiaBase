--- conflicted
+++ resolved
@@ -9,13 +9,8 @@
 module ModiaBase
 
 const path    = dirname(dirname(@__FILE__))   # Absolute path of package directory
-<<<<<<< HEAD
-const Version = "0.8.0-dev"
-const Date    = "2021-12-04"
-=======
-const Version = "0.8.1"
-const Date    = "2022-02-05"
->>>>>>> e103f8de
+const Version = "0.9.0"
+const Date    = "2022-02-06"
 
 #println("\nImporting ModiaBase Version $Version ($Date)")
 
