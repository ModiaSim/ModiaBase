--- conflicted
+++ resolved
@@ -88,16 +88,6 @@
 
 ## Release Notes
 
-<<<<<<< HEAD
-### Version 0.7.2
-
-- Support of parameters as hierarchical named tuples.
-- Support of array comprehensions.
-- Support of array `end` (e.g. A[3:end])
-- If one equation cannot be solved for one unknown (e.g. since function call),
-  try to solve it as linear equation system.
-=======
-
 ### Version 0.7.3
 
 - Speed improvements for structural and symbolic algorithms.
@@ -123,7 +113,6 @@
 - If one equation cannot be solved for one unknown (e.g. since function call),
   try to solve it as linear equation system.
   
->>>>>>> 0c573929
 - If variables with init values are explicitly solved for, print warning message
   only if log = true (in TinyModia.simulate! an error occurs, if the init value
   cannot be respected).
